package main

import (
	"bytes"
	"encoding/json"
	"fmt"
	"os"
	"os/exec"
	"path/filepath"
	"reflect"
	"regexp"
	"runtime"
	"sort"
	"strconv"
	"strings"
	"sync"
	"time"

	"gopkg.in/alecthomas/kingpin.v2"
)

type Severity string

// Linter message severity levels.
const (
	Warning Severity = "warning"
	Error   Severity = "error"
)

type Linter struct {
	Name             string
	Command          string
	Pattern          string
	InstallFrom      string
	SeverityOverride Severity
	MessageOverride  string
}

func (l *Linter) MarshalJSON() ([]byte, error) {
	return json.Marshal(l.Name)
}

func (l *Linter) String() string {
	return l.Name
}

func LinterFromName(name string) *Linter {
	s := lintersFlag[name]
	return &Linter{
		Name:             name,
		Command:          s[0:strings.Index(s, ":")],
		Pattern:          s[strings.Index(s, ":"):],
		InstallFrom:      installMap[name],
		SeverityOverride: Severity(linterSeverityFlag[name]),
		MessageOverride:  linterMessageOverrideFlag[name],
	}
}

type sortedIssues struct {
	issues []*Issue
	order  []string
}

func (s *sortedIssues) Len() int      { return len(s.issues) }
func (s *sortedIssues) Swap(i, j int) { s.issues[i], s.issues[j] = s.issues[j], s.issues[i] }
func (s *sortedIssues) Less(i, j int) bool {
	l, r := s.issues[i], s.issues[j]
	for _, key := range s.order {
		switch key {
		case "path":
			if l.Path >= r.Path {
				return false
			}
		case "line":
			if l.Line >= r.Line {
				return false
			}
		case "column":
			if l.Col >= r.Col {
				return false
			}
		case "severity":
			if l.Severity >= r.Severity {
				return false
			}
		case "message":
			if l.Message >= r.Message {
				return false
			}
		case "linter":
			if l.Linter.Name >= r.Linter.Name {
				return false
			}
		}
	}
	return true
}

var (
	predefinedPatterns = map[string]string{
		"PATH:LINE:COL:MESSAGE": `^(?P<path>[^\s][^:]+?\.go):(?P<line>\d+):(?P<col>\d+):\s*(?P<message>.*)$`,
		"PATH:LINE:MESSAGE":     `^(?P<path>[^\s][^:]+?\.go):(?P<line>\d+):\s*(?P<message>.*)$`,
	}
	lintersFlag = map[string]string{
		"golint":      "golint -min_confidence {min_confidence} .:PATH:LINE:COL:MESSAGE",
		"vet":         "go tool vet ./*.go:PATH:LINE:MESSAGE",
		"vetshadow":   "go tool vet --shadow ./*.go:PATH:LINE:MESSAGE",
		"gofmt":       `gofmt -s -d -e .:^diff\s(?P<path>\S+)\s.+\s.+\s.+\s@@\s-(?P<line>\d+)`,
		"gotype":      "gotype -e {tests=-a} .:PATH:LINE:COL:MESSAGE",
		"goimports":   `goimports -d .:^diff\s(?P<path>\S+)\s.+\s.+\s.+\s@@\s-(?P<line>\d+)`,
		"errcheck":    `errcheck .:^(?P<path>[^:]+):(?P<line>\d+):(?P<col>\d+)\t(?P<message>.*)$`,
		"varcheck":    `varcheck .:^(?:[^:]+: )?(?P<path>[^:]+):(?P<line>\d+):(?P<col>\d+):\s*(?P<message>\w+)$`,
		"structcheck": `structcheck {tests=-t} .:^(?:[^:]+: )?(?P<path>[^:]+):(?P<line>\d+):(?P<col>\d+):\s*(?P<message>.+)$`,
		"defercheck":  `defercheck .:^(?:[^:]+: )?(?P<path>[^:]+):(?P<line>\d+):(?P<col>\d+):\s*(?P<message>.+)$`,
		"aligncheck":  `aligncheck .:^(?:[^:]+: )?(?P<path>[^:]+):(?P<line>\d+):(?P<col>\d+):\s*(?P<message>.+)$`,
		"deadcode":    `deadcode .:^deadcode: (?P<path>[^:]+):(?P<line>\d+):(?P<col>\d+):\s*(?P<message>.*)$`,
		"gocyclo":     `gocyclo -over {mincyclo} .:^(?P<cyclo>\d+)\s+\S+\s(?P<function>\S+)\s+(?P<path>[^:]+):(?P<line>\d+):(\d+)$`,
		"ineffassign": `ineffassign -n .:PATH:LINE:COL:MESSAGE`,
		"testify":     `go test:Location:\s+(?P<path>[^:]+):(?P<line>\d+)$\s+Error:\s+(?P<message>[^\n]+)`,
		"test":        `go test:^--- FAIL: .*$\s+(?P<path>[^:]+):(?P<line>\d+): (?P<message>.*)$`,
		"dupl":        `dupl -plumbing -threshold {duplthreshold} ./*.go:^(?P<path>[^\s][^:]+?\.go):(?P<line>\d+)-\d+:\s*(?P<message>.*)$`,
	}
	disabledLinters           = []string{"testify", "test"}
	enabledLinters            = []string{}
	linterMessageOverrideFlag = map[string]string{
		"errcheck":    "error return value not checked ({message})",
		"varcheck":    "unused global variable {message}",
		"structcheck": "unused struct field {message}",
		"gocyclo":     "cyclomatic complexity {cyclo} of function {function}() is high (> {mincyclo})",
<<<<<<< HEAD
		"goimports":   "file is not goimported",
=======
		"gofmt":       "file is not gofmted",
>>>>>>> 976c1d63
	}
	linterSeverityFlag = map[string]string{
		"errcheck":    "warning",
		"golint":      "warning",
		"varcheck":    "warning",
		"structcheck": "warning",
		"aligncheck":  "warning",
		"deadcode":    "warning",
		"gocyclo":     "warning",
		"ineffassign": "warning",
		"dupl":        "warning",
	}
	installMap = map[string]string{
		"golint":      "github.com/golang/lint/golint",
		"gotype":      "golang.org/x/tools/cmd/gotype",
		"goimports":   "golang.org/x/tools/cmd/goimports",
		"errcheck":    "github.com/alecthomas/errcheck",
		"defercheck":  "github.com/opennota/check/cmd/defercheck",
		"varcheck":    "github.com/opennota/check/cmd/varcheck",
		"structcheck": "github.com/opennota/check/cmd/structcheck",
		"aligncheck":  "github.com/opennota/check/cmd/aligncheck",
		"deadcode":    "github.com/remyoudompheng/go-misc/deadcode",
		"gocyclo":     "github.com/alecthomas/gocyclo",
		"ineffassign": "github.com/gordonklaus/ineffassign",
		"dupl":        "github.com/mibk/dupl",
	}
	slowLinters = []string{"structcheck", "varcheck", "errcheck", "aligncheck", "testify", "test"}
	sortKeys    = []string{"none", "path", "line", "column", "severity", "message", "linter"}

	pathsArg          = kingpin.Arg("path", "Directory to lint. Defaults to \".\". <path>/... will recurse.").Strings()
	fastFlag          = kingpin.Flag("fast", "Only run fast linters.").Bool()
	installFlag       = kingpin.Flag("install", "Attempt to install all known linters.").Short('i').Bool()
	updateFlag        = kingpin.Flag("update", "Pass -u to go tool when installing.").Short('u').Bool()
	forceFlag         = kingpin.Flag("force", "Pass -f to go tool when installing.").Short('f').Bool()
	debugFlag         = kingpin.Flag("debug", "Display messages for failed linters, etc.").Short('d').Bool()
	concurrencyFlag   = kingpin.Flag("concurrency", "Number of concurrent linters to run.").Default("16").Short('j').Int()
	excludeFlag       = kingpin.Flag("exclude", "Exclude messages matching these regular expressions.").Short('e').PlaceHolder("REGEXP").Strings()
	cycloFlag         = kingpin.Flag("cyclo-over", "Report functions with cyclomatic complexity over N (using gocyclo).").Default("10").Int()
	minConfidence     = kingpin.Flag("min-confidence", "Minimum confidence interval to pass to golint").Default(".80").Float()
	duplThresholdFlag = kingpin.Flag("dupl-threshold", "Minimum token sequence as a clone for dupl.").Default("50").Int()
	sortFlag          = kingpin.Flag("sort", fmt.Sprintf("Sort output by any of %s.", strings.Join(sortKeys, ", "))).Default("none").Enums(sortKeys...)
	testFlag          = kingpin.Flag("tests", "Include test files for linters that support this option").Short('t').Bool()
	deadlineFlag      = kingpin.Flag("deadline", "Cancel linters if they have not completed within this duration.").Default("5s").Duration()
	errorsFlag        = kingpin.Flag("errors", "Only show errors.").Bool()
	jsonFlag          = kingpin.Flag("json", "Generate structured JSON rather than standard line-based output.").Bool()
)

func disableAllLinters(*kingpin.ParseContext) error {
	disabledLinters = []string{}
	for linter := range lintersFlag {
		disabledLinters = append(disabledLinters, linter)
	}
	return nil
}

func init() {
	kingpin.Flag("disable", fmt.Sprintf("List of linters to disable (%s).", strings.Join(disabledLinters, ","))).PlaceHolder("LINTER").Short('D').StringsVar(&disabledLinters)
	kingpin.Flag("enable", "Enable previously disabled linters.").PlaceHolder("LINTER").Short('E').StringsVar(&enabledLinters)
	kingpin.Flag("linter", "Specify a linter.").PlaceHolder("NAME:COMMAND:PATTERN").StringMapVar(&lintersFlag)
	kingpin.Flag("message-overrides", "Override message from linter. {message} will be expanded to the original message.").PlaceHolder("LINTER:MESSAGE").StringMapVar(&linterMessageOverrideFlag)
	kingpin.Flag("severity", "Map of linter severities.").PlaceHolder("LINTER:SEVERITY").StringMapVar(&linterSeverityFlag)
	kingpin.Flag("disable-all", "Disable all linters.").Action(disableAllLinters).Bool()
}

type Issue struct {
	Linter   *Linter  `json:"linter"`
	Severity Severity `json:"severity"`
	Path     string   `json:"path"`
	Line     int      `json:"line"`
	Col      int      `json:"col"`
	Message  string   `json:"message"`
}

func (i *Issue) String() string {
	col := ""
	if i.Col != 0 {
		col = fmt.Sprintf("%d", i.Col)
	}
	return fmt.Sprintf("%s:%d:%s:%s: %s (%s)", strings.TrimSpace(i.Path), i.Line, col, i.Severity, strings.TrimSpace(i.Message), i.Linter)
}

func debug(format string, args ...interface{}) {
	if *debugFlag {
		fmt.Fprintf(os.Stderr, "DEBUG: "+format+"\n", args...)
	}
}

func warning(format string, args ...interface{}) {
	fmt.Fprintf(os.Stderr, "WARNING: "+format+"\n", args...)
}

func formatLinters() string {
	w := bytes.NewBuffer(nil)
	for name := range lintersFlag {
		linter := LinterFromName(name)
		install := "(" + linter.InstallFrom + ")"
		if install == "()" {
			install = ""
		}
		fmt.Fprintf(w, "  %s  %s\n        %s\n        %s\n", name, install, linter.Command, linter.Pattern)
	}
	return w.String()
}

func formatSeverity() string {
	w := bytes.NewBuffer(nil)
	for name, severity := range linterSeverityFlag {
		fmt.Fprintf(w, "  %s -> %s\n", name, severity)
	}
	return w.String()
}

func exArgs() (arg0 string, arg1 string) {
	if runtime.GOOS == "windows" {
		arg0 = "cmd"
		arg1 = "/C"
	} else {
		arg0 = "/bin/sh"
		arg1 = "-c"
	}
	return
}

type Vars map[string]string

func (v Vars) Copy() Vars {
	out := Vars{}
	for k, v := range v {
		out[k] = v
	}
	return out
}

func (v Vars) Replace(s string) string {
	for k, v := range v {
		prefix := regexp.MustCompile(fmt.Sprintf("{%s=([^}]*)}", k))
		if v != "" {
			s = prefix.ReplaceAllString(s, "$1")
		} else {
			s = prefix.ReplaceAllString(s, "")
		}
		s = strings.Replace(s, fmt.Sprintf("{%s}", k), v, -1)
	}
	return s
}

func main() {
	// Linters are by their very nature, short lived, so use sbrk for
	// allocations rather than GC.
	//
	// Reduced (user) linting time on kingpin from 0.97s to 0.64s.
	_ = os.Setenv("GODEBUG", "sbrk=1")
	kingpin.CommandLine.Help = fmt.Sprintf(`Aggregate and normalise the output of a whole bunch of Go linters.

Default linters:

%s

Severity override map (default is "error"):

%s
`, formatLinters(), formatSeverity())
	kingpin.Parse()
	var filter *regexp.Regexp
	if len(*excludeFlag) > 0 {
		filter = regexp.MustCompile(strings.Join(*excludeFlag, "|"))
	}

	if *fastFlag {
		disabledLinters = append(disabledLinters, slowLinters...)
	}

	if *installFlag {
		doInstall()
		return
	}

	runtime.GOMAXPROCS(*concurrencyFlag)

	disable := map[string]bool{}
	for _, linter := range disabledLinters {
		disable[linter] = true
	}
	for _, linter := range enabledLinters {
		delete(disable, linter)
	}

	start := time.Now()
	paths := expandPaths(*pathsArg)

	issues := runLinters(lintersFlag, disable, paths, *concurrencyFlag, filter)
	status := 0
	if *jsonFlag {
		status = outputToJSON(issues)
	} else {
		status = outputToConsole(issues)
	}
	elapsed := time.Now().Sub(start)
	debug("total elapsed time %s", elapsed)
	os.Exit(status)
}

func outputToConsole(issues chan *Issue) int {
	status := 0
	for issue := range issues {
		if *errorsFlag && issue.Severity != Error {
			continue
		}
		fmt.Println(issue.String())
		status = 1
	}
	return status
}

func outputToJSON(issues chan *Issue) int {
	fmt.Println("[")
	status := 0
	for issue := range issues {
		if status != 0 {
			fmt.Printf(",\n")
		}
		if *errorsFlag && issue.Severity != Error {
			continue
		}
		d, err := json.Marshal(issue)
		kingpin.FatalIfError(err, "")
		fmt.Printf("  %s", d)
		status = 1
	}
	fmt.Printf("\n]\n")
	return status
}

func runLinters(linters map[string]string, disable map[string]bool, paths []string, concurrency int, filter *regexp.Regexp) chan *Issue {
	concurrencych := make(chan bool, *concurrencyFlag)
	incomingIssues := make(chan *Issue, 1000000)
	processedIssues := maybeSortIssues(incomingIssues)
	wg := &sync.WaitGroup{}
	for name, description := range lintersFlag {
		if _, ok := disable[name]; ok {
			debug("linter %s disabled", name)
			continue
		}
		parts := strings.SplitN(description, ":", 2)
		command := parts[0]
		pattern := parts[1]

		// Recreated in each loop because it is mutated by executeLinter().
		vars := Vars{
			"duplthreshold":  fmt.Sprintf("%d", *duplThresholdFlag),
			"mincyclo":       fmt.Sprintf("%d", *cycloFlag),
			"min_confidence": fmt.Sprintf("%f", *minConfidence),
			"tests":          "",
		}
		if *testFlag {
			vars["tests"] = "-t"
		}
		for _, path := range paths {
			wg.Add(1)
			deadline := time.After(*deadlineFlag)
			state := &linterState{
				issues:   incomingIssues,
				name:     name,
				command:  command,
				pattern:  pattern,
				path:     path,
				vars:     vars.Copy(),
				filter:   filter,
				deadline: deadline,
			}
			go func() {
				concurrencych <- true
				executeLinter(state)
				<-concurrencych
				wg.Done()
			}()
		}
	}

	go func() {
		wg.Wait()
		close(incomingIssues)
	}()
	return processedIssues
}

func expandPaths(paths []string) []string {
	if len(paths) == 0 {
		paths = []string{"."}
	}
	dirs := map[string]bool{}
	for _, path := range paths {
		if strings.HasSuffix(path, "/...") {
			root := filepath.Dir(path)
			_ = filepath.Walk(root, func(p string, i os.FileInfo, err error) error {
				kingpin.FatalIfError(err, "invalid path '"+p+"'")

				base := filepath.Base(p)
				skip := strings.ContainsAny(base[0:1], "_.") && base != "." && base != ".."
				if i.IsDir() {
					if skip {
						return filepath.SkipDir
					}
				} else if !skip && strings.HasSuffix(p, ".go") {
					dirs[filepath.Clean(filepath.Dir(p))] = true
				}
				return nil
			})
		} else {
			dirs[filepath.Clean(path)] = true
		}
	}
	out := make([]string, 0, len(dirs))
	for d := range dirs {
		out = append(out, d)
	}
	sort.Strings(out)
	for _, d := range out {
		debug("linting path %s", d)
	}
	return out
}

func doInstall() {
	for name, target := range installMap {
		cmd := "go get"
		if *debugFlag {
			cmd += " -v"
		}
		if *updateFlag {
			cmd += " -u"
		}
		if *forceFlag {
			cmd += " -f"
		}

		cmd += " " + target
		fmt.Printf("Installing %s -> %s\n", name, cmd)
		arg0, arg1 := exArgs()
		c := exec.Command(arg0, arg1, cmd)
		c.Stdout = os.Stdout
		c.Stderr = os.Stderr
		err := c.Run()
		kingpin.CommandLine.FatalIfError(err, "failed to install %s: %s", name, err)
	}
}

func maybeSortIssues(issues chan *Issue) chan *Issue {
	if reflect.DeepEqual([]string{"none"}, *sortFlag) {
		return issues
	}
	out := make(chan *Issue, 1000000)
	sorted := &sortedIssues{
		issues: []*Issue{},
		order:  *sortFlag,
	}
	go func() {
		for issue := range issues {
			sorted.issues = append(sorted.issues, issue)
		}
		sort.Sort(sorted)
		for _, issue := range sorted.issues {
			out <- issue
		}
		close(out)
	}()
	return out
}

type linterState struct {
	issues                       chan *Issue
	name, command, pattern, path string
	vars                         Vars
	filter                       *regexp.Regexp
	deadline                     <-chan time.Time
}

func (l *linterState) InterpolatedCommand() string {
	l.vars["path"] = l.path
	return l.vars.Replace(l.command)
}

func (l *linterState) Match() *regexp.Regexp {
	re, err := regexp.Compile("(?m:" + l.pattern + ")")
	kingpin.FatalIfError(err, "invalid pattern for '"+l.command+"'")
	return re
}

func executeLinter(state *linterState) {
	debug("linting with %s: %s (on %s)", state.name, state.command, state.path)

	start := time.Now()
	if p, ok := predefinedPatterns[state.pattern]; ok {
		state.pattern = p
	}

	command := state.InterpolatedCommand()
	debug("executing %s", command)
	arg0, arg1 := exArgs()
	buf := bytes.NewBuffer(nil)
	cmd := exec.Command(arg0, arg1, command)
	cmd.Dir = state.path
	cmd.Stdout = buf
	cmd.Stderr = buf
	err := cmd.Start()
	if err == nil {
		done := make(chan bool)
		go func() {
			err = cmd.Wait()
			done <- true
		}()

		// Wait for process to complete or deadline to expire.
		select {
		case <-done:

		case <-state.deadline:
			warning("warning: deadline exceeded by linter %s on %s (try increasing --deadline)", state.name, state.path)
			_ = cmd.Process.Kill()
			return
		}
	}

	if err != nil {
		if _, ok := err.(*exec.ExitError); !ok {
			debug("warning: %s failed: %s", command, err)
			return
		}
		debug("warning: %s returned %s", command, err)
	}

	processOutput(state, buf.Bytes())
	elapsed := time.Now().Sub(start)
	debug("%s linter took %s", state.name, elapsed)
}

func (l *linterState) fixPath(path string) string {
	abspath, err := filepath.Abs(l.path)
	if filepath.IsAbs(path) {
		if err == nil && strings.HasPrefix(path, abspath) {
			normalised := filepath.Join(abspath, filepath.Base(path))
			if _, err := os.Stat(normalised); err == nil {
				path := filepath.Join(l.path, filepath.Base(path))
				return path
			}
		}
	} else {
		return filepath.Join(l.path, path)
	}
	return path
}

func processOutput(state *linterState, out []byte) {
	re := state.Match()
	all := re.FindAllSubmatchIndex(out, -1)
	debug("%s hits %d: %s", state.name, len(all), state.pattern)
	for _, indices := range all {
		group := [][]byte{}
		for i := 0; i < len(indices); i += 2 {
			fragment := out[indices[i]:indices[i+1]]
			group = append(group, fragment)
		}

		issue := &Issue{}
		issue.Linter = LinterFromName(state.name)
		for i, name := range re.SubexpNames() {
			part := string(group[i])
			if name != "" {
				state.vars[name] = part
			}
			switch name {
			case "path":
				issue.Path = state.fixPath(part)

			case "line":
				n, err := strconv.ParseInt(part, 10, 32)
				kingpin.FatalIfError(err, "line matched invalid integer")
				issue.Line = int(n)

			case "col":
				n, err := strconv.ParseInt(part, 10, 32)
				kingpin.FatalIfError(err, "col matched invalid integer")
				issue.Col = int(n)

			case "message":
				issue.Message = part

			case "":
			}
		}
		if m, ok := linterMessageOverrideFlag[state.name]; ok {
			issue.Message = state.vars.Replace(m)
		}
		if sev, ok := linterSeverityFlag[state.name]; ok {
			issue.Severity = Severity(sev)
		} else {
			issue.Severity = "error"
		}
		if state.filter != nil && state.filter.MatchString(issue.String()) {
			continue
		}
		state.issues <- issue
	}
	return
}<|MERGE_RESOLUTION|>--- conflicted
+++ resolved
@@ -100,14 +100,15 @@
 	predefinedPatterns = map[string]string{
 		"PATH:LINE:COL:MESSAGE": `^(?P<path>[^\s][^:]+?\.go):(?P<line>\d+):(?P<col>\d+):\s*(?P<message>.*)$`,
 		"PATH:LINE:MESSAGE":     `^(?P<path>[^\s][^:]+?\.go):(?P<line>\d+):\s*(?P<message>.*)$`,
+		"DIFF:PATH:LINE":        `^diff\s(?P<path>\S+)\s.+\s.+\s.+\s@@\s-(?P<line>\d+)`,
 	}
 	lintersFlag = map[string]string{
 		"golint":      "golint -min_confidence {min_confidence} .:PATH:LINE:COL:MESSAGE",
 		"vet":         "go tool vet ./*.go:PATH:LINE:MESSAGE",
 		"vetshadow":   "go tool vet --shadow ./*.go:PATH:LINE:MESSAGE",
-		"gofmt":       `gofmt -s -d -e .:^diff\s(?P<path>\S+)\s.+\s.+\s.+\s@@\s-(?P<line>\d+)`,
+		"gofmt":       `gofmt -s -d -e .:DIFF:PATH:LINE`,
 		"gotype":      "gotype -e {tests=-a} .:PATH:LINE:COL:MESSAGE",
-		"goimports":   `goimports -d .:^diff\s(?P<path>\S+)\s.+\s.+\s.+\s@@\s-(?P<line>\d+)`,
+		"goimports":   `goimports -d .:DIFF:PATH:LINE`,
 		"errcheck":    `errcheck .:^(?P<path>[^:]+):(?P<line>\d+):(?P<col>\d+)\t(?P<message>.*)$`,
 		"varcheck":    `varcheck .:^(?:[^:]+: )?(?P<path>[^:]+):(?P<line>\d+):(?P<col>\d+):\s*(?P<message>\w+)$`,
 		"structcheck": `structcheck {tests=-t} .:^(?:[^:]+: )?(?P<path>[^:]+):(?P<line>\d+):(?P<col>\d+):\s*(?P<message>.+)$`,
@@ -127,11 +128,8 @@
 		"varcheck":    "unused global variable {message}",
 		"structcheck": "unused struct field {message}",
 		"gocyclo":     "cyclomatic complexity {cyclo} of function {function}() is high (> {mincyclo})",
-<<<<<<< HEAD
+		"gofmt":       "file is not gofmted",
 		"goimports":   "file is not goimported",
-=======
-		"gofmt":       "file is not gofmted",
->>>>>>> 976c1d63
 	}
 	linterSeverityFlag = map[string]string{
 		"errcheck":    "warning",
